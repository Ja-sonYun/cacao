--- conflicted
+++ resolved
@@ -23,11 +23,7 @@
 core-foundation = "0.9"
 core-graphics = "0.22"
 dispatch = "0.2.0"
-<<<<<<< HEAD
-infer = { version = "0.11", optional = true }
-=======
 infer = { version = "0.13", optional = true }
->>>>>>> 1d728996
 lazy_static = "1.4.0"
 libc = "0.2"
 objc = "0.2.7"
